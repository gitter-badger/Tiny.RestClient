<img src="https://raw.githubusercontent.com/jgiacomini/Tiny.RestClient/master/icon.png" width="200" height="200" />

[![NuGet](https://img.shields.io/nuget/v/Tiny.RestClient.svg?label=NuGet)](https://www.nuget.org/packages/Tiny.RestClient/)
[![Build status](https://ci.appveyor.com/api/projects/status/08prv6a3pon8vx86?svg=true)](https://ci.appveyor.com/project/jgiacomini/tinyhttp)


Tiny.RestClient facilitates the dialog between your API and your application.
It hides all the complexity of communication, deserialisation ...


## Platform Support
|Platform|Supported|Version|
| ------------------- | :-----------: | :------------------: |
|.Net Standard|Yes|2.0|


## Features
* Modern async http client for REST API.
* Support of verbs : GET, POST , PUT, DELETE, PATCH, HEAD
* Support of custom http verbs
* Support of cancellation token on each requests
* Automatic XML and JSON serialization / deserialization
* Support of custom serialisation / deserialisation
* Support of multi-part form data
* Download file
* Upload file
* Optimized http calls
* Typed exceptions which are easier to interpret
* Provide an easy way to log : all sending of request, failed to get response,  and the time get response.

## Basic usage

### Create the client
```cs
using Tiny.RestClient;

var client = new TinyRestClient("http://MyAPI.com/api", new HttpClient());
```

### Headers

#### Default header for all requests

```cs
// Add default header for each calls
client.Settings.DefaultHeaders.Add("Token", "MYTOKEN");
```
#### Add header for current request


```cs
// Add header for each calls
client.GetRequest("City/All").
      AddHeader("Token", "MYTOKEN").
      ExecuteAsync();
```

#### Read headers of response

```cs
await client.GetRequest("GetTest/HeadersOfResponse").
             FillResponseHeaders(out headersOfResponse Headers).
             ExecuteAsync();
foreach(var header in headersOfResponse)
{
    Debug.WriteLine($"{current.Key}");
    foreach (var item in current.Value)
    {
        Debug.WriteLine(item);
    }
}
```

### Basic GET http requests

```cs
var cities = client.GetRequest("City/All").ExecuteAsync<List<City>>();
// GET http://MyAPI.com/api/City/All an deserialize automaticaly the content

// Add a query parameter
var cities = client.
    GetRequest("City").
    AddQueryParameter("id", 2).
    AddQueryParameter("country", "France").
    ExecuteAsync<City>> ();

// GET http://MyAPI.com/api/City?id=2&country=France an deserialize automaticaly the content

```

### Basic POST http requests
```cs
// POST
 var city = new City() { Name = "Paris" , Country = "France"};

// With content
var response = await client.PostRequest("City", city).
                ExecuteAsync<bool>();
// POST http://MyAPI.com/api/City with city as content

// With form url encoded data
var response = await client.
                PostRequest("City/Add").
                AddFormParameter("country", "France").
                AddFormParameter("name", "Paris").
                ExecuteAsync<Response>();
// POST http://MyAPI.com/api/City/Add with from url encoded content


var fileInfo = new FileInfo("myTextFile.txt");
var response = await client.
                PostRequest("City/Image/Add").
                AddFileContent(fileInfo, "text/plain").
                ExecuteAsync<Response>();
// POST text file at http://MyAPI.com/api/City/Add 
```


### Download file
```cs
string filePath = "c:\map.pdf";
FileInfo fileInfo = await client.
                GetRequest("City/map.pdf").
                DownloadFileAsync("c:\map.pdf");
// GET http://MyAPI.com/api/City/map.pdf 
```

## Get raw HttpResponseMessage

```cs

var response = await client.
                PostRequest("City/Add").
                AddFormParameter("country", "France").
                AddFormParameter("name", "Paris").
                ExecuteAsHttpResponseMessageAsync();
// POST http://MyAPI.com/api/City/Add with from url encoded content
```

## Get raw string result

```cs

var response = await client.
                PostRequest("City/Add").
                AddFormParameter("country", "France").
                AddFormParameter("name", "Paris").
                ExecuteAsStringAsync();
// POST http://MyAPI.com/api/City/Add with from url encoded content
```

## multi-part form data

```cs
// With 2 json content
var city1 = new City() { Name = "Paris" , Country = "France"};
var city2 = new City() { Name = "Ajaccio" , Country = "France"};
var response = await client.NewRequest(HttpVerb.Post, "City").
await client.PostRequest("MultiPart/Test").
              AsMultiPartFromDataRequest().
              AddContent<City>(city1, "city1", "city1.json").
              AddContent<City>(city2, "city2", "city2.json").
              ExecuteAsync();


// With 2 byte array content
byte[] byteArray1 = ...
byte[] byteArray2 = ...           
              
await client.PostRequest("MultiPart/Test").
              AsMultiPartFromDataRequest().
              AddByteArray(byteArray1, "request", "request2.bin").
              AddByteArray(byteArray2, "request", "request2.bin")
              ExecuteAsync();
  

// With 2 streams content        
Stream1 stream1 = ...
Stream stream2 = ...         
await client.PostRequest("MultiPart/Test").
              AsMultiPartFromDataRequest().
              AddStream(stream1, "request", "request2.bin").
              AddStream(stream2, "request", "request2.bin")
              ExecuteAsync();
              
              
// With 2 files content           

var fileInfo1 = new FileInfo("myTextFile1.txt");
var fileInfo2 = new FileInfo("myTextFile2.txt");

var response = await client.
                PostRequest("City/Image/Add").
                AsMultiPartFromDataRequest().
                AddFileContent(fileInfo1, "text/plain").
                AddFileContent(fileInfo2, "text/plain").
                ExecuteAsync<Response>();

// With mixed content                  
await client.PostRequest("MultiPart/Test").
              AsMultiPartFromDataRequest().
              AddContent<City>(city1, "city1", "city1.json").
              AddByteArray(byteArray1, "request", "request2.bin").
              AddStream(stream2, "request", "request2.bin")
              ExecuteAsync();
```


## Streams and bytes array
You can use as content : streams or byte arrays.
If you use these methods no serializer will be used.

### Streams
```cs

// Read stream response
 Stream stream = await client.
              GetRequest("File").
              WithStreamResponse().
              ExecuteAsStreamAsync();
// Post Stream as content
await client.PostRequest("File/Add").
            AddStreamContent(stream).
            ExecuteAsync();
```

### Bytes array
```cs
// Read byte array response         
byte[] byteArray = await client.
              GetRequest("File").
              ExecuteAsByteArrayAsync();

// Read byte array as content
await client.
            PostRequest("File/Add").
            AddByteArrayContent(byteArray).
            ExecuteAsync();
```


## Error handling
All requests can throw 3 exceptions : 

* ConnectionException : thrown when the request can't reach the server
* HttpException : thrown when the server has invalid error code
* DeserializeException : thrown when the deserializer can't deserialize the response

### Catch a specific error code
```cs
string cityName = "Paris";
try
{ 
   var response = await client.
     GetRequest("City").
     AddQueryParameter("Name", cityName).
     ExecuteAsync<City>();
}
catch (HttpException ex) when (ex.StatusCode == System.Net.HttpStatusCode.NotFound)
{
   throw new CityNotFoundException(cityName);
}
catch (HttpException ex) when (ex.StatusCode == System.Net.HttpStatusCode.InternalServerError)
{
   throw new ServerErrorException($"{ex.Message} {ex.ReasonPhrase}");
}
```

## Formatters 

By default : 
 * the Json is used as default Formatter.
 * Xml Formatter is added in Formatters

Each formatter has a list of supported media types.
It allows TinyRestClient to detect which formatter will be used.
If no formatter is found it uses the default formatter.

### Add a new formatter
Add a new custom formatter as default formatter.
```cs
bool isDefaultFormatter = true;
var customFormatter = new CustomFormatter();
client.Settings.Formatters.Add(customFormatter, isDefaultFormatter);
```

### Remove a formatter
```cs
var lastFormatter = client.Settings.Formatters.Where( f=> f is XmlSerializer>).First();
client.Remove(lastFormatter);
```

### Define a specific serialize for one request
```cs
IFormatter serializer = new XmlFormatter();
 var response = await client.
     PostRequest("City", city, serializer).
     ExecuteAsync();
```

### Define a specific deserializer for one request
```cs
IFormatter deserializer = new XmlFormatter();

 var response = await client.
     GetRequest("City").
     AddQueryParameter("Name", cityName).
     ExecuteAsync<City>(deserializer);
```

### Custom formatter

You create your own serializers/deserializer by implementing IFormatter

For example the implementation of XmlFormatter is really simple : 
```cs
public class XmlFormatter : IFormatter
{

   public string DefaultMediaType => "application/xml";

   public IEnumerable<string> SupportedMediaTypes
   {
      get
      {
         yield return "application/xml";
         yield return "text/xml";
      }
   }

   public T Deserialize<T>(Stream stream, Encoding encoding)
   {
      using (var reader = new StreamReader(stream, encoding))
      {
         var serializer = new XmlSerializer(typeof(T));
         return (T)serializer.Deserialize(reader);
      }
   }

   public string Serialize<T>(T data, Encoding encoding)
   {
         if (data == default)
         {
             return null;
         }

         var serializer = new XmlSerializer(data.GetType());
         using (var stringWriter = new DynamicEncodingStringWriter(encoding))
         {
            serializer.Serialize(stringWriter, data);
            return stringWriter.ToString();
         }
      }
   }
```

## Listeners
<<<<<<< HEAD
You can easily add a listener to listen all the sent requests / responses received and all exceptions.
=======
You can easily add listener to listen all requests sended / responses received and all exceptions.
>>>>>>> bf17a312

A debug listener is provided.

To add it you have to call AddDebug on Listeners property
```cs

client.Settings.Listeners.AddDebug();
```

You can also create you own listener by implementing IListener.

```cs
IListener myCustomListerner = ..
client.Settings.Listeners.Add(myCustomListerner);
```<|MERGE_RESOLUTION|>--- conflicted
+++ resolved
@@ -354,12 +354,8 @@
    }
 ```
 
-## Listeners
-<<<<<<< HEAD
+
 You can easily add a listener to listen all the sent requests / responses received and all exceptions.
-=======
-You can easily add listener to listen all requests sended / responses received and all exceptions.
->>>>>>> bf17a312
 
 A debug listener is provided.
 
