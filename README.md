--- conflicted
+++ resolved
@@ -215,12 +215,7 @@
 // Read byte array response         
 byte[] byteArray = await client.
               GetRequest("File").
-<<<<<<< HEAD
               ExecuteAsByteArrayAsync();
-=======
-              WithByteArrayResponse().
-              ExecuteAsync();
->>>>>>> ce1f1152
 
 // Read byte array as content
 await client.
