--- conflicted
+++ resolved
@@ -73,17 +73,8 @@
                 _serverAddress += "/";
             }
 
-<<<<<<< HEAD
-            var formatters = new List<IFormatter>
-            {
-                _defaultFormatter
-            };
-
-            if (!(_defaultFormatter is JsonFormatter))
-=======
             _defaultFormatter = new JsonFormatter();
             var formatters = new List<IFormatter>
->>>>>>> 784a899e
             {
                 _defaultFormatter,
                 new XmlFormatter()
